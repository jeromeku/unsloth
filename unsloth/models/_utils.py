--- conflicted
+++ resolved
@@ -12,11 +12,7 @@
 # See the License for the specific language governing permissions and
 # limitations under the License.
 
-<<<<<<< HEAD
-__version__ = "2025.2.11"
-=======
 __version__ = "2025.2.12"
->>>>>>> d1d15f1d
 
 __all__ = [
     "SUPPORTS_BFLOAT16",
